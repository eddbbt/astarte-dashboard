const _ = require('lodash');

const parseMappingOptions = (mapping) => {
  return {
    reliability: _.get(mapping, 'reliability', 'unreliable'),
    explicitTimestamp: _.get(mapping, 'explicit_timestamp', false),
    retention: _.get(mapping, 'retention', 'discard'),
    expiry: _.get(mapping, 'expiry', 0),
    databaseRetention: _.get(mapping, 'database_retention_policy', 'no_ttl'),
    databaseTTL: _.get(mapping, 'database_retention_ttl'),
    allowUnset: _.get(mapping, 'allow_unset', false),
  };
};

const setupInterfaceEditorFromSource = (iface) => {
  cy.get('#interfaceSource').clear().paste(JSON.stringify(iface));
  cy.wait(500);
};

const setupInterfaceEditorFromUI = (iface) => {
  cy.get('#interfaceName').scrollIntoView().clear().paste(iface.interface_name);
  if (iface.version_major > 0) {
    cy.get('#interfaceMajor').scrollIntoView().type(`{selectall}${iface.version_major}`);
    cy.get('#interfaceMinor').scrollIntoView().type(`{selectall}${iface.version_minor}`);
  } else {
    cy.get('#interfaceMinor').scrollIntoView().type(`{selectall}${iface.version_minor}`);
    cy.get('#interfaceMajor').scrollIntoView().type(`{selectall}${iface.version_major}`);
  }
  if (iface.ownership === 'server') {
    cy.get('#interfaceOwnershipServer').scrollIntoView().check();
  } else {
    cy.get('#interfaceOwnershipDevice').scrollIntoView().check();
  }
  if (iface.type === 'properties') {
    cy.get('#interfaceTypeProperties').scrollIntoView().scrollIntoView().check();
  } else {
    cy.get('#interfaceTypeDatastream').scrollIntoView().check();
    if (iface.aggregation === 'object') {
      cy.get('#interfaceAggregationObject').scrollIntoView().check();
    } else {
      cy.get('#interfaceAggregationIndividual').scrollIntoView().check();
    }
  }
  if (iface.aggregation === 'object') {
    const {
      reliability,
      explicitTimestamp,
      retention,
      expiry,
      databaseRetention,
      databaseTTL,
    } = parseMappingOptions(_.get(iface.mappings, '0'));
    cy.get('#objectMappingReliability').scrollIntoView().select(reliability);
    if (explicitTimestamp) {
      cy.get('#objectMappingExplicitTimestamp').scrollIntoView().check();
    } else {
      cy.get('#objectMappingExplicitTimestamp').scrollIntoView().uncheck();
    }
    cy.get('#objectMappingRetention').scrollIntoView().select(retention);
    cy.get('#objectMappingDatabaseRetention').scrollIntoView().select(databaseRetention);
    if (retention !== 'discard') {
      cy.get('#objectMappingExpiry').scrollIntoView().type(`{selectall}${expiry}`);
    }
    if (databaseRetention !== 'no_ttl') {
      cy.get('#objectMappingTTL').scrollIntoView().type(`{selectall}${databaseTTL}`);
    }
  }
  cy.get('#interfaceDescription').scrollIntoView().clear();
  if (iface.description) {
    cy.get('#interfaceDescription').scrollIntoView().paste(iface.description);
  }
  cy.get('#interfaceDocumentation').scrollIntoView().clear();
  if (iface.doc) {
    cy.get('#interfaceDocumentation').scrollIntoView().paste(iface.doc);
  }
  (iface.mappings || []).forEach((mapping) => {
    cy.get('button').contains('Add new mapping...').click();
    cy.get('.modal.show').within(() => {
      cy.get('#mappingEndpoint').scrollIntoView().clear().paste(mapping.endpoint);
      cy.get('#mappingType').scrollIntoView().select(mapping.type);
      cy.get('#mappingDescription').scrollIntoView().clear();
      if (mapping.description) {
        cy.get('#mappingDescription').scrollIntoView().paste(mapping.description);
      }
      cy.get('#mappingDocumentation').scrollIntoView().clear();
      if (mapping.doc) {
        cy.get('#mappingDocumentation').scrollIntoView().paste(mapping.doc);
      }
      const {
        reliability,
        explicitTimestamp,
        retention,
        expiry,
        databaseRetention,
        databaseTTL,
        allowUnset,
      } = parseMappingOptions(mapping);
      if (iface.type === 'properties') {
        if (allowUnset) {
          cy.get('#mappingAllowUnset').scrollIntoView().check();
        } else {
          cy.get('#mappingAllowUnset').scrollIntoView().uncheck();
        }
      } else if (iface.type === 'datastream' && iface.aggregation !== 'object') {
        cy.get('#mappingReliability').scrollIntoView().select(reliability);
        cy.get('#mappingRetention').scrollIntoView().select(retention);
        cy.get('#mappingDatabaseRetention').scrollIntoView().select(databaseRetention);
        if (explicitTimestamp) {
          cy.get('#mappingExplicitTimestamp').scrollIntoView().check();
        } else {
          cy.get('#mappingExplicitTimestamp').scrollIntoView().uncheck();
        }
        if (retention !== 'discard') {
          cy.get('#mappingExpiry').scrollIntoView().type(`{selectall}${expiry}`);
        }
        if (databaseRetention !== 'no_ttl') {
          cy.get('#mappingTTL').scrollIntoView().type(`{selectall}${databaseTTL}`);
        }
      }
      cy.get('button').contains('Confirm').click();
    });
  });
};

const checkMappingEditorUIValues = ({ mapping, type, aggregation = 'individual' }) => {
  cy.get(`[data-testid="${mapping.endpoint}"]`)
    .scrollIntoView()
    .should('be.visible')
    .within(() => {
      cy.contains(mapping.endpoint);
      cy.get('button').contains('Edit...').click();
    });
  cy.get('.modal.show').within(() => {
    cy.get('#mappingEndpoint')
      .scrollIntoView()
      .should('be.visible')
      .and('have.value', mapping.endpoint);
    cy.get('#mappingType').scrollIntoView().should('be.visible').and('have.value', mapping.type);
    cy.get('#mappingDescription')
      .scrollIntoView()
      .should('be.visible')
      .and('have.value', mapping.description || '');
    cy.get('#mappingDocumentation')
      .scrollIntoView()
      .should('be.visible')
      .and('have.value', mapping.doc || '');
    const {
      reliability,
      explicitTimestamp,
      retention,
      expiry,
      databaseRetention,
      databaseTTL,
      allowUnset,
    } = parseMappingOptions(mapping);
    if (type === 'properties') {
      cy.get('#mappingAllowUnset')
        .scrollIntoView()
        .should('be.visible')
        .and(allowUnset ? 'be.checked' : 'not.be.checked');
    } else if (type === 'datastream' && aggregation !== 'object') {
      cy.get('#mappingReliability')
        .scrollIntoView()
        .should('be.visible')
        .and('have.value', reliability || 'unreliable');
      cy.get('#mappingRetention')
        .scrollIntoView()
        .should('be.visible')
        .and('have.value', retention || 'discard');
      cy.get('#mappingDatabaseRetention')
        .scrollIntoView()
        .should('be.visible')
        .and('have.value', databaseRetention || 'no_ttl');
      cy.get('#mappingExplicitTimestamp')
        .scrollIntoView()
        .should('be.visible')
        .and(explicitTimestamp ? 'be.checked' : 'not.be.checked');
      if (retention !== 'discard') {
        cy.get('#mappingExpiry')
          .scrollIntoView()
          .should('be.visible')
          .and('have.value', expiry || 0);
      }
      if (databaseRetention !== 'no_ttl') {
        cy.get('#mappingTTL')
          .scrollIntoView()
          .should('be.visible')
          .and('have.value', databaseTTL || 60);
      }
    }
    cy.get('button').contains('Cancel').click();
  });
};

const checkInterfaceEditorUIValues = (iface) => {
  cy.get('#interfaceName')
    .scrollIntoView()
    .should('be.visible')
    .and('have.value', iface.interface_name);
  cy.get('#interfaceMajor')
    .scrollIntoView()
    .should('be.visible')
    .and('have.value', iface.version_major);
  cy.get('#interfaceMinor')
    .scrollIntoView()
    .should('be.visible')
    .and('have.value', iface.version_minor);
  cy.get('#interfaceDescription')
    .scrollIntoView()
    .should('be.visible')
    .and('have.value', iface.description || '');
  cy.get('#interfaceDocumentation')
    .scrollIntoView()
    .should('be.visible')
    .and('have.value', iface.doc || '');
  if (iface.ownership === 'server') {
    cy.get('#interfaceOwnershipServer').scrollIntoView().should('be.visible').and('be.checked');
  } else {
    cy.get('#interfaceOwnershipDevice').scrollIntoView().should('be.visible').and('be.checked');
  }
  if (iface.type === 'properties') {
    cy.get('#interfaceTypeProperties').scrollIntoView().should('be.visible').and('be.checked');
  } else {
    cy.get('#interfaceTypeDatastream').scrollIntoView().should('be.visible').and('be.checked');
    if (iface.aggregation === 'object') {
      cy.get('#interfaceAggregationObject').scrollIntoView().should('be.visible').and('be.checked');
    } else {
      cy.get('#interfaceAggregationIndividual')
        .scrollIntoView()
        .should('be.visible')
        .and('be.checked');
    }
  }
  if (iface.aggregation === 'object') {
    const {
      reliability,
      explicitTimestamp,
      retention,
      expiry,
      databaseRetention,
      databaseTTL,
    } = parseMappingOptions(_.get(iface.mappings, '0'));
    cy.get('#objectMappingReliability')
      .scrollIntoView()
      .should('be.visible')
      .and('have.value', reliability || 'unreliable');
    cy.get('#objectMappingExplicitTimestamp')
      .scrollIntoView()
      .should('be.visible')
      .and(explicitTimestamp ? 'be.checked' : 'not.be.checked');
    cy.get('#objectMappingRetention')
      .scrollIntoView()
      .should('be.visible')
      .and('have.value', retention || 'discard');
    cy.get('#objectMappingDatabaseRetention')
      .scrollIntoView()
      .should('be.visible')
      .and('have.value', databaseRetention || 'no_ttl');
    if (retention !== 'discard') {
      cy.get('#objectMappingExpiry')
        .scrollIntoView()
        .should('be.visible')
        .and('have.value', expiry || 0);
    }
    if (databaseRetention !== 'no_ttl') {
      cy.get('#objectMappingTTL')
        .scrollIntoView()
        .should('be.visible')
        .and('have.value', databaseTTL || 60);
    }
  }
  (iface.mappings || []).forEach((mapping) => {
    cy.get(`[data-testid="${mapping.endpoint}"]`)
      .contains(mapping.endpoint)
      .scrollIntoView()
      .should('be.visible');
  });
};

describe('Interface builder tests', () => {
  context("without an app's config", () => {
    it('starts up as a standalone Interface Editor', () => {
      cy.dynamicIntercept('getUserConfig', 'GET', '/user-config/config.json', {
        statusCode: 404,
        body: '',
      });
      cy.visit('/');
      cy.get('h2').contains('Interface Editor');
      cy.get('#interfaceName').should('have.value', '');

      cy.get('.nav-col .nav').within(() => {
        cy.get('.nav-brand').as('brand').next('.nav-link').as('interfaceEditor');
        cy.get('@brand').should('have.attr', 'href', '/');
        cy.get('@interfaceEditor').should('have.attr', 'href', '/').contains('Interface Editor');
      });
    });
  });

  context('no access before login', () => {
    it('redirects to login', () => {
      cy.visit('/interfaces/new');
      cy.location('pathname').should('eq', '/login');

      cy.visit('/interfaces/testInterface/0/edit');
      cy.location('pathname').should('eq', '/login');
    });
  });

  context('authenticated', () => {
    beforeEach(() => {
      cy.login();
    });

    context('new interface page', () => {
      beforeEach(() => {
        cy.visit('/interfaces/new');
      });

      it('successfully loads New Interface page', function () {
        cy.location('pathname').should('eq', '/interfaces/new');
        cy.get('.main-content h2').contains('Interface Editor');
      });

      it('has a Hide button to toggle Interface Source visibility', () => {
        cy.get('#interfaceSource').scrollIntoView().should('be.visible');
        cy.get('button').contains('Hide source').scrollIntoView().click();
        cy.get('#interfaceSource').should('not.exist');
        cy.get('button').contains('Show source').scrollIntoView().click();
        cy.get('#interfaceSource').scrollIntoView().should('be.visible');
      });

      it('correctly displays default and disabled options', () => {
        cy.get('label[for="interfaceName"]').contains('Name');
        cy.get('#interfaceName').should('be.enabled').and('be.empty');
        // default interface version should be 0.1
        cy.get('label[for="interfaceMajor"]').contains('Major');
        cy.get('#interfaceMajor').should('be.enabled').and('have.value', '0');
        cy.get('label[for="interfaceMinor"]').contains('Minor');
        cy.get('#interfaceMinor').should('be.enabled').and('have.value', '1');
        cy.get('label[for="interfaceTypeDatastream"]').contains('Datastream');
        cy.get('#interfaceTypeDatastream').should('be.enabled').and('not.be.checked');
        cy.get('label[for="interfaceTypeProperties"]').contains('Properties');
        cy.get('#interfaceTypeProperties').should('be.enabled').and('be.checked');
        cy.get('label[for="interfaceAggregationIndividual"]').contains('Individual');
        cy.get('#interfaceAggregationIndividual').should('be.disabled');
        cy.get('label[for="interfaceAggregationObject"]').contains('Object');
        cy.get('#interfaceAggregationObject').should('be.disabled');
        cy.get('label[for="interfaceOwnershipDevice"]').contains('Device');
        cy.get('#interfaceOwnershipDevice').should('be.enabled').and('be.checked');
        cy.get('label[for="interfaceOwnershipServer"]').contains('Server');
        cy.get('#interfaceOwnershipServer').should('be.enabled').and('not.be.checked');
        cy.get('label[for="interfaceDescription"]').contains('Description');
        cy.get('#interfaceDescription').should('be.enabled').and('be.empty');
        cy.get('label[for="interfaceDocumentation"]').contains('Documentation');
        cy.get('#interfaceDocumentation').should('be.enabled').and('be.empty');
        cy.get('button').contains('Add new mapping...');

        // Select Datastream type
        cy.get('label').contains('Datastream').click();
        cy.get('#interfaceAggregationIndividual').should('be.enabled').and('be.checked');
        cy.get('#interfaceAggregationObject').should('be.enabled').and('not.be.checked');

        // Select Object type
        cy.get('label').contains('Object').click();

        cy.get('label[for="objectMappingReliability"]').contains('Reliability');
        cy.get('#objectMappingReliability').should('be.enabled').and('have.value', 'unreliable');
        cy.get('label[for="objectMappingExplicitTimestamp"]').contains('Explicit timestamp');
        cy.get('#objectMappingExplicitTimestamp').should('be.enabled').and('be.checked');
        cy.get('label[for="objectMappingRetention"]').contains('Retention');
        cy.get('#objectMappingRetention').should('be.enabled').and('have.value', 'discard');
        cy.get('label[for="objectMappingDatabaseRetention"]').contains('Database Retention');
        cy.get('#objectMappingDatabaseRetention').should('be.enabled').and('have.value', 'no_ttl');

        // Select Volatile retention
        cy.get('#objectMappingRetention').select('volatile');

        cy.get('label[for="objectMappingExpiry"]').contains('Expiry');
        cy.get('#objectMappingExpiry').should('be.enabled').and('have.value', '0');

        // Select use_ttl database retention
        cy.get('#objectMappingDatabaseRetention').select('use_ttl');

        cy.get('label[for="objectMappingTTL"]').contains('TTL');
        cy.get('#objectMappingTTL').should('be.enabled').and('have.value', '60');
      });

      it('displays correct Mapping editor depending on interface type', () => {
        // Properties interface
        cy.get('label').contains('Properties').click();
        cy.get('button').contains('Add new mapping...').click();
        cy.get('.modal.show').within(() => {
          cy.get('.modal-header').contains('Add new mapping');
          cy.get('label[for="mappingEndpoint"]').contains('Endpoint');
          cy.get('#mappingEndpoint').should('be.enabled').and('be.empty');
          cy.get('label[for="mappingType"]').contains('Type');
          cy.get('#mappingType').should('be.enabled').and('have.value', 'double');
          cy.get('label[for="mappingAllowUnset"]').contains('Allow unset');
          cy.get('#mappingAllowUnset').should('be.enabled').and('not.be.checked');
          cy.get('label[for="mappingDescription"]').contains('Description');
          cy.get('#mappingDescription').should('be.enabled').and('be.empty');
          cy.get('label[for="mappingDocumentation"]').contains('Documentation');
          cy.get('#mappingDocumentation').should('be.enabled').and('be.empty');
          cy.get('button').contains('Confirm').should('be.disabled');
          cy.get('button').contains('Cancel').click();
        });

        // Datastream Object interface
        cy.get('label').contains('Datastream').click();
        cy.get('label').contains('Object').click();
        cy.get('button').contains('Add new mapping...').click();
        cy.get('.modal.show').within(() => {
          cy.get('.modal-header').contains('Add new mapping');
          cy.get('label[for="mappingEndpoint"]').contains('Endpoint');
          cy.get('#mappingEndpoint').should('be.enabled').and('be.empty');
          cy.get('label[for="mappingType"]').contains('Type');
          cy.get('#mappingType').should('be.enabled').and('have.value', 'double');
          cy.get('label[for="mappingDescription"]').contains('Description');
          cy.get('#mappingDescription').should('be.enabled').and('be.empty');
          cy.get('label[for="mappingDocumentation"]').contains('Documentation');
          cy.get('#mappingDocumentation').should('be.enabled').and('be.empty');
          cy.get('button').contains('Confirm').should('be.disabled');
          cy.get('button').contains('Cancel').click();
        });

        // Datastream Individual interface
        cy.get('label').contains('Datastream').click();
        cy.get('label').contains('Individual').click();
        cy.get('button').contains('Add new mapping...').click();
        cy.get('.modal.show').within(() => {
          cy.get('.modal-header').contains('Add new mapping');
          cy.get('label[for="mappingEndpoint"]').contains('Endpoint');
          cy.get('#mappingEndpoint').should('be.enabled').and('be.empty');
          cy.get('label[for="mappingType"]').contains('Type');
          cy.get('#mappingType').should('be.enabled').and('have.value', 'double');
          cy.get('label[for="mappingReliability"]').contains('Reliability');
          cy.get('#mappingReliability').should('be.enabled').and('have.value', 'unreliable');
          cy.get('label[for="mappingRetention"]').contains('Retention');
          cy.get('#mappingRetention').should('be.enabled').and('have.value', 'discard');
          cy.get('label[for="mappingDatabaseRetention"]').contains('Database retention');
          cy.get('#mappingDatabaseRetention').should('be.enabled').and('have.value', 'no_ttl');
          cy.get('label[for="mappingExplicitTimestamp"]').contains('Explicit timestamp');
          cy.get('#mappingExplicitTimestamp').should('be.enabled').and('be.checked');
          cy.get('label[for="mappingDescription"]').contains('Description');
          cy.get('#mappingDescription').should('be.enabled').and('be.empty');
          cy.get('label[for="mappingDocumentation"]').contains('Documentation');
          cy.get('#mappingDocumentation').should('be.enabled').and('be.empty');

          // Select Volatile retention
          cy.get('#mappingRetention').select('volatile');
          cy.get('label[for="mappingExpiry"]').contains('Expiry');
          cy.get('#mappingExpiry').should('be.enabled').and('have.value', '0');

          // Select use_ttl database retention
          cy.get('#mappingDatabaseRetention').select('use_ttl');
          cy.get('label[for="mappingTTL"]').contains('TTL');
          cy.get('#mappingTTL').should('be.enabled').and('have.value', '60');

          cy.get('button').contains('Confirm').should('be.disabled');
          cy.get('button').contains('Cancel').click();
        });
      });

      it('can add, edit and remove mappings', () => {
        const mappingEndpoint = '/mapping_endpoint';

        // Add new mapping
        cy.get('button').contains('Add new mapping...').click();
        cy.get('.modal.show').within(() => {
          cy.get('.modal-header').contains('Add new mapping');
          cy.get('#mappingEndpoint').paste(mappingEndpoint);
          cy.get('#mappingType').select('double');
          cy.get('button').contains('Confirm').click();
        });
        cy.get(`[data-testid="${mappingEndpoint}"]`).within(() => {
          cy.contains(mappingEndpoint);
          cy.get('.badge').contains('double');
        });

        // Edit mapping
        cy.get(`[data-testid="${mappingEndpoint}"]`).within(() => {
          cy.contains(mappingEndpoint);
          cy.get('button').contains('Edit...').click();
        });
        cy.get('.modal.show').within(() => {
          cy.get('.modal-header').contains('Edit mapping');
          cy.get('#mappingType').select('string');
          cy.get('button').contains('Confirm').click();
        });
        cy.get(`[data-testid="${mappingEndpoint}"]`).within(() => {
          cy.contains(mappingEndpoint);
          cy.get('.badge').contains('string');
        });

        // Remove mapping
        cy.get(`[data-testid="${mappingEndpoint}"]`).within(() => {
          cy.contains(mappingEndpoint);
          cy.get('button').contains('Remove').click();
        });
        cy.get(`[data-testid="${mappingEndpoint}"]`).should('not.exist');
      });

      it('shows the correct confirmation modal before installing the interface', () => {
        const interfaceName = 'com.samples.Interface';

        // Set name
        cy.get('#interfaceName').paste(interfaceName);

        // Set draft version
        cy.get('#interfaceMinor').type('{selectall}1');
        cy.get('#interfaceMajor').type('{selectall}0');

        // Add mapping
        cy.get('button').contains('Add new mapping...').click();
        cy.get('.modal.show').within(() => {
          cy.get('.modal-header').contains('Add new mapping');
          cy.get('#mappingEndpoint').paste('/enpdoint');
          cy.get('button').contains('Confirm').click();
        });

        // Modal confirmation for draft version
        cy.get('button').contains('Install interface').click();
        cy.get('.modal.show').within(() => {
          cy.get('.modal-header').contains('Confirmation Required');
          cy.contains(`You are about to install the interface ${interfaceName}.`);
          cy.contains(
            'As its major version is 0, this is a draft interface, which can be deleted.',
          );
          cy.contains('In such a case, any data sent through this interface will be lost.');
          cy.contains('Draft Interfaces should be used for development and testing purposes only.');
          cy.contains('Are you sure you want to continue?');
          cy.get('button').contains('Cancel').click();
        });

        // Set major version
        cy.get('#interfaceMajor').type('{selectall}1');

        // Modal confirmation for major version
        cy.get('button').contains('Install interface').click();
        cy.get('.modal.show').within(() => {
          cy.get('.modal-header').contains('Confirmation Required');
          cy.contains(`You are about to install the interface ${interfaceName}.`);
          cy.contains(
            'Interface major is greater than zero, that means you will not be able to change already installed mappings.',
          );
          cy.contains('Are you sure you want to continue?');
          cy.get('button').contains('Cancel').click();
        });
      });

      it('correctly reports errors and warning for the interface name property', () => {
        // Empty name
        cy.get('#interfaceName').clear();
        cy.get('#interfaceName').should('have.class', 'is-invalid');

        // Invalid name
        cy.get('#interfaceName').paste('invalid_name!');
        cy.get('#interfaceName').should('have.class', 'is-invalid');

        // Valid but poor name
        cy.get('#interfaceName').clear().paste('name');
        cy.get('#interfaceName').should('not.have.class', 'is-invalid');
        cy.get('#interfaceName')
          .parents('.form-group')
          .get('.warning-feedback')
          .should('be.visible')
          .and('not.empty');

        // Valid name
        cy.get('#interfaceName').clear().paste('com.sample.Name');
        cy.get('#interfaceName').should('not.have.class', 'is-invalid');
        cy.get('#interfaceName')
          .parents('.form-group')
          .get('.warning-feedback')
          .should('not.exist');
      });

      it('correctly reports errors in mapping editor for the endpoint field', () => {
        cy.get('button').contains('Add new mapping...').click();
        cy.get('.modal.show').within(() => {
          cy.get('#mappingEndpoint').clear();
          cy.get('#mappingEndpoint').should('have.class', 'is-invalid');
          cy.get('#mappingEndpoint').paste('invalid_endpoint!');
          cy.get('#mappingEndpoint').should('have.class', 'is-invalid');
          cy.get('#mappingEndpoint').clear().paste('/valid_endpoint');
          cy.get('#mappingEndpoint').should('not.have.class', 'is-invalid');
        });
      });

      it('correctly loads interface from its source', () => {
        const interfaceFixtures = [
          'test.astarte.NoDefaultsInterface',
          'test.astarte.PropertiesInterface',
          'test.astarte.IndividualObjectInterface',
          'test.astarte.AggregatedObjectInterface',
        ];
        interfaceFixtures.forEach((interfaceFixture) => {
          cy.fixture(interfaceFixture).then(({ data: iface }) => {
            setupInterfaceEditorFromSource(iface);
            checkInterfaceEditorUIValues(iface);
          });
        });
      });

      it('can correctly build an interface with the UI', () => {
        const interfaceFixtures = [
          'test.astarte.NoDefaultsInterface',
          'test.astarte.PropertiesInterface',
          'test.astarte.IndividualObjectInterface',
          'test.astarte.AggregatedObjectInterface',
        ];
        interfaceFixtures.forEach((interfaceFixture) => {
          cy.fixture(interfaceFixture).then(({ data: iface }) => {
            setupInterfaceEditorFromUI(iface);
            checkInterfaceEditorUIValues(iface);
            (iface.mappings || []).forEach((mapping) => {
              checkMappingEditorUIValues({
                mapping,
                type: iface.type,
                aggregation: iface.aggregation,
              });
            });
          });
        });
      });

      it('redirects to list of interfaces after a new interface installation', () => {
        cy.fixture('test.astarte.PropertiesInterface').then((interfaceFixture) => {
          cy.intercept('POST', '/realmmanagement/v1/*/interfaces', {
            statusCode: 201,
            body: interfaceFixture,
          }).as('installInterfaceRequest');
          setupInterfaceEditorFromUI(interfaceFixture.data);
          cy.get('button').contains('Install interface').click();
          cy.get('.modal.show button').contains('Confirm').click();
          cy.wait('@installInterfaceRequest')
            .its('request.body.data')
            .should('deep.eq', interfaceFixture.data);
          cy.location('pathname').should('eq', '/interfaces');
        });
      });
    });

    context('edit interface page', () => {
      it('correctly loads interface data into the Editor UI', () => {
        const interfaceFixtures = [
          'test.astarte.NoDefaultsInterface',
          'test.astarte.PropertiesInterface',
          'test.astarte.IndividualObjectInterface',
          'test.astarte.AggregatedObjectInterface',
        ];
        interfaceFixtures.forEach((interfaceFixture) => {
          cy.fixture(interfaceFixture).then(({ data: iface }) => {
            cy.intercept(
              'GET',
              `/realmmanagement/v1/*/interfaces/${iface.interface_name}/${iface.version_major}`,
              { data: iface },
            );
            cy.visit(`/interfaces/${iface.interface_name}/${iface.version_major}/edit`);
            cy.location('pathname').should(
              'eq',
              `/interfaces/${iface.interface_name}/${iface.version_major}/edit`,
            );
            cy.wait(1000);
            checkInterfaceEditorUIValues(iface);
          });
        });
      });

      it('correctly displays fields as disabled to prevent breaking changes from being made', function () {
        cy.fixture('test.astarte.NoDefaultsInterface').then(({ data: iface }) => {
          cy.intercept(
            'GET',
            `/realmmanagement/v1/*/interfaces/${iface.interface_name}/${iface.version_major}`,
            { data: iface },
          );
          cy.visit(`/interfaces/${iface.interface_name}/${iface.version_major}/edit`);
          cy.wait(1000);
          cy.get('#interfaceName').should('have.attr', 'readonly');
          cy.get('#interfaceMajor').should('have.attr', 'readonly');
          cy.get('#interfaceTypeDatastream').should('be.disabled');
          cy.get('#interfaceTypeProperties').should('be.disabled');
          cy.get('#interfaceAggregationIndividual').should('be.disabled');
          cy.get('#interfaceAggregationObject').should('be.disabled');
          cy.get('#interfaceOwnershipDevice').should('be.disabled');
          cy.get('#interfaceOwnershipServer').should('be.disabled');
          cy.get('#objectMappingReliability').should('be.disabled');
          cy.get('#objectMappingExplicitTimestamp').should('be.disabled');
          cy.get('#objectMappingRetention').should('be.disabled');
          cy.get('#objectMappingExpiry').should('be.disabled');
          cy.get('#objectMappingDatabaseRetention').should('be.disabled');
          cy.get('#objectMappingTTL').should('be.disabled');
          cy.get(`[data-testid="${iface.mappings[0].endpoint}"]`)
            .should('exist')
            .within(() => {
              cy.contains(iface.mappings[0].endpoint);
              cy.get('button').contains('Edit...').should('not.exist');
              cy.get('button').contains('Remove').should('not.exist');
            });
        });
      });

      it('can add, edit and remove new mappings', function () {
        cy.fixture('test.astarte.NoDefaultsInterface').then(({ data: iface }) => {
          cy.intercept(
            'GET',
            `/realmmanagement/v1/*/interfaces/${iface.interface_name}/${iface.version_major}`,
            { data: iface },
          );
          cy.visit(`/interfaces/${iface.interface_name}/${iface.version_major}/edit`);
          cy.wait(1000);

          const mappingEndpoint = '/new_mapping_endpoint';

          // Add new mapping
          cy.get('button').contains('Add new mapping...').click();
          cy.get('.modal.show').within(() => {
            cy.get('.modal-header').contains('Add new mapping');
            cy.get('#mappingEndpoint').paste(mappingEndpoint);
            cy.get('#mappingType').select('double');
            cy.get('button').contains('Confirm').click();
          });
          cy.get(`[data-testid="${mappingEndpoint}"]`).within(() => {
            cy.contains(mappingEndpoint);
            cy.get('.badge').contains('double');
          });

          // Edit mapping
          cy.get(`[data-testid="${mappingEndpoint}"]`).within(() => {
            cy.contains(mappingEndpoint);
            cy.get('button').contains('Edit...').click();
          });
          cy.get('.modal.show').within(() => {
            cy.get('.modal-header').contains('Edit mapping');
            cy.get('#mappingType').select('string');
            cy.get('button').contains('Confirm').click();
          });
          cy.get(`[data-testid="${mappingEndpoint}"]`).within(() => {
            cy.contains(mappingEndpoint);
            cy.get('.badge').contains('string');
          });

          // Remove mapping
          cy.get(`[data-testid="${mappingEndpoint}"]`).within(() => {
            cy.contains(mappingEndpoint);
            cy.get('button').contains('Remove').click();
          });
          cy.get(`[data-testid="${mappingEndpoint}"]`).should('not.exist');
        });
      });

      it('can only delete a draft Interface', function () {
        const draftInterface = {
          interface_name: 'test.astarte.DraftInterface',
          version_major: 0,
          version_minor: 1,
          type: 'datastream',
          ownership: 'device',
          mappings: [
            {
              endpoint: '/test',
              type: 'double',
            },
          ],
        };
        const majorInterface = _.merge({}, draftInterface, { version_major: 1 });

        cy.intercept(
          'GET',
          `/realmmanagement/v1/*/interfaces/${majorInterface.interface_name}/${majorInterface.version_major}`,
          { data: majorInterface },
        );
<<<<<<< HEAD
        cy.visit(`/interfaces/${majorInterface.interface_name}/${majorInterface.version_major}/edit`);
        cy.contains('Delete interface').should('not.exist');
=======
        cy.visit(
          `/interfaces/${majorInterface.interface_name}/${majorInterface.version_major}/edit`,
        );
        cy.wait(1000);
        cy.get('button').contains('Delete interface').scrollIntoView().should('not.be.visible');
>>>>>>> 0c689718

        cy.intercept(
          'GET',
          `/realmmanagement/v1/*/interfaces/${draftInterface.interface_name}/${draftInterface.version_major}`,
          { data: draftInterface },
        );
<<<<<<< HEAD
        cy.route({
          method: 'DELETE',
          url: `/realmmanagement/v1/*/interfaces/${draftInterface.interface_name}/${draftInterface.version_major}`,
          status: 204,
          response: '',
        }).as('deleteInterfaceRequest');
        cy.visit(`/interfaces/${draftInterface.interface_name}/${draftInterface.version_major}/edit`);
        cy.contains('Delete interface').scrollIntoView().click();
=======
        cy.intercept(
          'DELETE',
          `/realmmanagement/v1/*/interfaces/${draftInterface.interface_name}/${draftInterface.version_major}`,
          {
            statusCode: 204,
            body: '',
          },
        ).as('deleteInterfaceRequest');
        cy.visit(
          `/interfaces/${draftInterface.interface_name}/${draftInterface.version_major}/edit`,
        );
        cy.wait(1000);
        cy.get('button').contains('Delete interface').scrollIntoView().click();
>>>>>>> 0c689718
        cy.get('.modal.show').within(() => {
          cy.contains(
            `You are going to remove ${draftInterface.interface_name} v${draftInterface.version_major}. This might cause data loss, removed interfaces cannot be restored. Are you sure?`,
          );
          cy.contains(`Please type ${draftInterface.interface_name} to proceed.`);
          cy.get('button').contains('Confirm').should('be.disabled');
          cy.get('#confirmInterfaceName').paste(draftInterface.interface_name);
          cy.get('button').contains('Confirm').should('be.enabled').click();
        });
        cy.wait('@deleteInterfaceRequest');
        cy.location('pathname').should('eq', '/interfaces');
      });

      it('asks to confirm before correctly applying changes', function () {
        cy.fixture('test.astarte.NoDefaultsInterface').then(({ data: iface }) => {
          cy.intercept(
            'GET',
            `/realmmanagement/v1/*/interfaces/${iface.interface_name}/${iface.version_major}`,
            { data: iface },
          );
          cy.intercept(
            'PUT',
            `/realmmanagement/v1/*/interfaces/${iface.interface_name}/${iface.version_major}`,
            {
              statusCode: 204,
              body: '',
            },
          ).as('saveInterfaceRequest');
          cy.visit(`/interfaces/${iface.interface_name}/${iface.version_major}/edit`);
          cy.wait(1000);
          const newIface = _.merge({}, iface, {
            version_minor: iface.version_minor + 1,
            doc: 'New documentation',
          });
          cy.get('#interfaceMinor').type(`{selectall}${newIface.version_minor}`);
          cy.get('#interfaceDocumentation').clear().paste(newIface.doc);
          cy.get('button').contains('Apply changes').scrollIntoView().click();
          cy.get('.modal.show').within(() => {
            cy.get('.modal-header').contains('Confirmation Required');
            cy.get('.modal-body').contains(`Update the interface ${newIface.interface_name}?`);
            cy.get('button').contains('Confirm').click();
          });
          cy.wait('@saveInterfaceRequest').its('request.body.data').should('deep.eq', newIface);
        });
      });

      it('displays and saves an interface source with default values stripped out', function () {
        // Case with no default values to strip out
        cy.fixture('test.astarte.NoDefaultsInterface').then(({ data: iface }) => {
          cy.intercept(
            'GET',
            `/realmmanagement/v1/*/interfaces/${iface.interface_name}/${iface.version_major}`,
            { data: iface },
          );
          cy.intercept(
            'PUT',
            `/realmmanagement/v1/*/interfaces/${iface.interface_name}/${iface.version_major}`,
            {
              statusCode: 204,
              body: '',
            },
          ).as('saveNoDefaultsInterfaceRequest');
          cy.visit(`/interfaces/${iface.interface_name}/${iface.version_major}/edit`);
          cy.wait(1000);
          const newIface = _.merge({}, iface, {
            version_minor: iface.version_minor + 1,
            doc: 'New documentation',
          });

          // Source should be displayed equal, without adding default values
          cy.get('#interfaceSource')
            .invoke('val')
            .should((ifaceSource) => {
              expect(JSON.parse(ifaceSource)).to.deep.eq(iface);
            });

          cy.get('#interfaceMinor').type(`{selectall}${newIface.version_minor}`);
          cy.get('#interfaceDocumentation').clear().paste(newIface.doc);

          // Source should be displayed equal, without adding default values
          cy.get('#interfaceSource')
            .invoke('val')
            .should((ifaceSource) => {
              expect(JSON.parse(ifaceSource)).to.deep.eq(newIface);
            });

          // Interface should be saved without adding default values
          cy.get('button').contains('Apply changes').scrollIntoView().click();
          cy.get('.modal.show button').contains('Confirm').click();
          cy.wait('@saveNoDefaultsInterfaceRequest')
            .its('request.body.data')
            .should('deep.eq', newIface);
        });

        // Case with default values to strip out
        cy.fixture('test.astarte.SpecifiedDefaultsInterface').then(({ data: iface }) => {
          cy.intercept(
            'GET',
            `/realmmanagement/v1/*/interfaces/${iface.interface_name}/${iface.version_major}`,
            { data: iface },
          );
          cy.intercept(
            'PUT',
            `/realmmanagement/v1/*/interfaces/${iface.interface_name}/${iface.version_major}`,
            {
              statusCode: 204,
              body: '',
            },
          ).as('saveSpecifiedDefaultsInterfaceRequest');
          cy.visit(`/interfaces/${iface.interface_name}/${iface.version_major}/edit`);
          cy.wait(1000);
          const newIface = _.merge({}, iface, {
            version_minor: iface.version_minor + 1,
            doc: 'New documentation',
          });

          // Source should not be displayed equal, since default values are stripped out
          cy.get('#interfaceSource')
            .invoke('val')
            .should((ifaceSource) => {
              expect(JSON.parse(ifaceSource)).not.to.deep.eq(iface);
            });

          cy.get('#interfaceMinor').type(`{selectall}${newIface.version_minor}`);
          cy.get('#interfaceDocumentation').clear().paste(newIface.doc);

          // Source should not be displayed equal, since default values are stripped out
          cy.get('#interfaceSource')
            .invoke('val')
            .should((ifaceSource) => {
              expect(JSON.parse(ifaceSource)).not.to.deep.eq(newIface);
            });

          // Interface should be saved with default values stripped out
          cy.get('button').contains('Apply changes').scrollIntoView().click();
          cy.get('.modal.show button').contains('Confirm').click();
          cy.wait('@saveSpecifiedDefaultsInterfaceRequest')
            .its('request.body.data')
            .should('not.deep.eq', newIface);
        });
      });
    });
  });
});<|MERGE_RESOLUTION|>--- conflicted
+++ resolved
@@ -655,13 +655,13 @@
               'GET',
               `/realmmanagement/v1/*/interfaces/${iface.interface_name}/${iface.version_major}`,
               { data: iface },
-            );
+            ).as(`getInterfaceRequest-${interfaceFixture}`);
             cy.visit(`/interfaces/${iface.interface_name}/${iface.version_major}/edit`);
             cy.location('pathname').should(
               'eq',
               `/interfaces/${iface.interface_name}/${iface.version_major}/edit`,
             );
-            cy.wait(1000);
+            cy.wait(`@getInterfaceRequest-${interfaceFixture}`);
             checkInterfaceEditorUIValues(iface);
           });
         });
@@ -673,9 +673,9 @@
             'GET',
             `/realmmanagement/v1/*/interfaces/${iface.interface_name}/${iface.version_major}`,
             { data: iface },
-          );
+          ).as('getInterfaceRequest');
           cy.visit(`/interfaces/${iface.interface_name}/${iface.version_major}/edit`);
-          cy.wait(1000);
+          cy.wait('@getInterfaceRequest');
           cy.get('#interfaceName').should('have.attr', 'readonly');
           cy.get('#interfaceMajor').should('have.attr', 'readonly');
           cy.get('#interfaceTypeDatastream').should('be.disabled');
@@ -706,9 +706,9 @@
             'GET',
             `/realmmanagement/v1/*/interfaces/${iface.interface_name}/${iface.version_major}`,
             { data: iface },
-          );
+          ).as('getInterfaceRequest');
           cy.visit(`/interfaces/${iface.interface_name}/${iface.version_major}/edit`);
-          cy.wait(1000);
+          cy.wait('@getInterfaceRequest');
 
           const mappingEndpoint = '/new_mapping_endpoint';
 
@@ -769,33 +769,18 @@
           'GET',
           `/realmmanagement/v1/*/interfaces/${majorInterface.interface_name}/${majorInterface.version_major}`,
           { data: majorInterface },
-        );
-<<<<<<< HEAD
-        cy.visit(`/interfaces/${majorInterface.interface_name}/${majorInterface.version_major}/edit`);
-        cy.contains('Delete interface').should('not.exist');
-=======
+        ).as('getInterfaceRequest');
         cy.visit(
           `/interfaces/${majorInterface.interface_name}/${majorInterface.version_major}/edit`,
         );
-        cy.wait(1000);
-        cy.get('button').contains('Delete interface').scrollIntoView().should('not.be.visible');
->>>>>>> 0c689718
+        cy.wait('@getInterfaceRequest');
+        cy.contains('Delete interface').should('not.exist');
 
         cy.intercept(
           'GET',
           `/realmmanagement/v1/*/interfaces/${draftInterface.interface_name}/${draftInterface.version_major}`,
           { data: draftInterface },
-        );
-<<<<<<< HEAD
-        cy.route({
-          method: 'DELETE',
-          url: `/realmmanagement/v1/*/interfaces/${draftInterface.interface_name}/${draftInterface.version_major}`,
-          status: 204,
-          response: '',
-        }).as('deleteInterfaceRequest');
-        cy.visit(`/interfaces/${draftInterface.interface_name}/${draftInterface.version_major}/edit`);
-        cy.contains('Delete interface').scrollIntoView().click();
-=======
+        ).as('getInterfaceRequest2');
         cy.intercept(
           'DELETE',
           `/realmmanagement/v1/*/interfaces/${draftInterface.interface_name}/${draftInterface.version_major}`,
@@ -807,9 +792,8 @@
         cy.visit(
           `/interfaces/${draftInterface.interface_name}/${draftInterface.version_major}/edit`,
         );
-        cy.wait(1000);
-        cy.get('button').contains('Delete interface').scrollIntoView().click();
->>>>>>> 0c689718
+        cy.wait('@getInterfaceRequest2');
+        cy.contains('Delete interface').scrollIntoView().click();
         cy.get('.modal.show').within(() => {
           cy.contains(
             `You are going to remove ${draftInterface.interface_name} v${draftInterface.version_major}. This might cause data loss, removed interfaces cannot be restored. Are you sure?`,
@@ -829,7 +813,7 @@
             'GET',
             `/realmmanagement/v1/*/interfaces/${iface.interface_name}/${iface.version_major}`,
             { data: iface },
-          );
+          ).as('getInterfaceRequest');
           cy.intercept(
             'PUT',
             `/realmmanagement/v1/*/interfaces/${iface.interface_name}/${iface.version_major}`,
@@ -839,7 +823,7 @@
             },
           ).as('saveInterfaceRequest');
           cy.visit(`/interfaces/${iface.interface_name}/${iface.version_major}/edit`);
-          cy.wait(1000);
+          cy.wait('@getInterfaceRequest');
           const newIface = _.merge({}, iface, {
             version_minor: iface.version_minor + 1,
             doc: 'New documentation',
@@ -863,7 +847,7 @@
             'GET',
             `/realmmanagement/v1/*/interfaces/${iface.interface_name}/${iface.version_major}`,
             { data: iface },
-          );
+          ).as('getInterfaceRequest');
           cy.intercept(
             'PUT',
             `/realmmanagement/v1/*/interfaces/${iface.interface_name}/${iface.version_major}`,
@@ -873,7 +857,7 @@
             },
           ).as('saveNoDefaultsInterfaceRequest');
           cy.visit(`/interfaces/${iface.interface_name}/${iface.version_major}/edit`);
-          cy.wait(1000);
+          cy.wait('@getInterfaceRequest');
           const newIface = _.merge({}, iface, {
             version_minor: iface.version_minor + 1,
             doc: 'New documentation',
@@ -910,7 +894,7 @@
             'GET',
             `/realmmanagement/v1/*/interfaces/${iface.interface_name}/${iface.version_major}`,
             { data: iface },
-          );
+          ).as('getInterfaceRequest2');
           cy.intercept(
             'PUT',
             `/realmmanagement/v1/*/interfaces/${iface.interface_name}/${iface.version_major}`,
@@ -920,7 +904,7 @@
             },
           ).as('saveSpecifiedDefaultsInterfaceRequest');
           cy.visit(`/interfaces/${iface.interface_name}/${iface.version_major}/edit`);
-          cy.wait(1000);
+          cy.wait('@getInterfaceRequest2');
           const newIface = _.merge({}, iface, {
             version_minor: iface.version_minor + 1,
             doc: 'New documentation',
