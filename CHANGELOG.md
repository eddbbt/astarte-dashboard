# Changelog
All notable changes to this project will be documented in this file.

The format is based on [Keep a Changelog](http://keepachangelog.com/en/1.0.0/)
and this project adheres to [Semantic Versioning](http://semver.org/spec/v2.0.0.html).

<<<<<<< HEAD
## [Unreleased]
### Added
- Add Delete device button in Device Info Card ([#397](https://github.com/astarte-platform/astarte-dashboard/issues/397)).
- Add Deletion in progress column for every device ([#398](https://github.com/astarte-platform/astarte-dashboard/issues/398)).
=======
## [1.1.1] - 2023-11-15
### Added
- Revalidate token when dashboard is reloaded or opened from different tab.
([#375](https://github.com/astarte-platform/astarte-dashboard/issues/375))
- Improve history navigation by replacing the browser's location.
([#385](https://github.com/astarte-platform/astarte-dashboard/issues/385))
- Show error metadata in live events when AstarteDeviceErrorEvent is received.
([#377](https://github.com/astarte-platform/astarte-dashboard/issues/377))
- Allow removing explicit_timestamp from and existing mapping.
([#387](https://github.com/astarte-platform/astarte-dashboard/issues/387))
- Improve Device stats card to show Total Bytes/Messages value instead of NaN.
([#384](https://github.com/astarte-platform/astarte-dashboard/issues/384))
### Fixed
- Validate parametric mappings when they overlap on the last leaf.
([#324](https://github.com/astarte-platform/astarte-dashboard/issues/324))
>>>>>>> b6e5eee6

## [1.1.0] - 2023-06-20

## [1.1.0-rc.0] - 2023-06-08
### Added
- Trigger Delivery Policy Editor to manage delivery policies for triggers
([#365](https://github.com/astarte-platform/astarte-dashboard/issues/365)).

## [1.1.0-alpha.0] - 2022-11-24
### Added
- Custom library to render graphic charts for data coming from Astarte.
### Changed
- Major rework for the Interface Editor.
- Major rework for the Trigger Editor.

## [1.0.5] - 2023-09-25
## Fixed
- Fix crash while displaying values of an Astarte interface.
- Fix duplicate items on device list when changing search filters
([#341](https://github.com/astarte-platform/astarte-dashboard/issues/341)).

## [1.0.4] - 2022-10-24

## [1.0.3] - 2022-07-04

## [1.0.2] - 2022-03-30
 
## [1.0.1] - 2021-12-16
### Fixed
- Visualization of boolean mappings in the device values page.

## [1.0.0] - 2021-06-30

## [1.0.0-rc.0] - 2021-05-05
### Added
- Display Astarte Dashboard version in the navigation menu.
### Changed
- Improve naming for buttons and modals for better usability.

## [1.0.0-beta.2] - 2021-03-24
### Fixed
- Hide login image column on small screen devices.
### Changed
- Device metadata are called device attributes now. Astarte >= 1.0.0-beta.2 is required.

## [1.0.0-beta.1] - 2021-02-15
### Added
- Support device groups in device triggers.
- Initial device introspection during device registration.
- Pipeline source visual editor.
- Search filters for devices page.
- Support target device or group in data triggers.

### Changed
- Change Flow routes to avoid possible conflicts between routes.

### Fixed
- Fix bug which caused marking triggers as invalid on parametric endpoints containing an underscore.
- Fix interface value page when displaying data from a parametric object datastream interface.

## [1.0.0-alpha.1] - 2020-06-18
### Added
- Device registration page.
- Add button for device credentials wipe on device page.
- Error messages when accessing pages with invalid direct URLs.
- Pairing API health check.
- Support to device metadata.
- Add support to custom headers and method for trigger HTTP actions
- Login form JWT token validation.
- Astarte Flow technology preview.
- AMQP trigger actions.
- Device error triggers.

### Changed
- Look & feel.
- Paginate device list page.
- Configuration accepts both base Astarte API URL and specific component URLs.
- Explicit timestamp is enabled by default for all mappings when interface type is changed to
  datastream.

## [0.11.5] - Unreleased
### Changed
- Enforce IncomingData triggers with /* paths and * match operator on datastream object interfaces
  (workaround to [astarte-platform/astarte#523](https://github.com/astarte-platform/astarte/issues/523)).

## [0.11.4] - 2021-01-26
### Changed
- Disable ValueChanged, ValueChangedApplied and PathCreated triggers
  on datastream interfaces
- Disable ValueChange and ValueChangeApplied triggers on /* paths
  (workaround to [astarte-platform/astarte#513](https://github.com/astarte-platform/astarte/issues/513)).
- Change `/resource/:id` routes to `/resource/:id/edit` to avoid conflicts with `/resource/new` routes
### Fixed
- Device sent bytes pie chart now showing up on Chrome browser.
- Fix typos in the Trigger Editor

## [0.11.3] - 2020-09-24
### Added
- Label for property unset in device live events page.

### Fixed
- Fix wrong measurement unit used for mapping expiry.

## [0.11.2] - 2020-08-14
### Fixed
- Match API labels with their corresponding status.

## [0.11.1] - 2020-05-18
### Added
- Byte multiples in device stats stable.

### Fixed
- Allow placeholders in data trigger paths
- Fix label positioning in device stats pie chart.

## [0.11.0] - 2020-04-13

## [0.11.0-rc.1] - 2020-02-26

## [0.11.0-rc.0] - 2020-01-26
### Added
- Support for data triggers matching "any interfaces".
- Group creation page.
- Device groups editing.
- API health check.
- Mapping database retention policy and TTL.
- API status and installed interfaces/triggers in Home page.
- Add button for device credential inhibit/enable.

### Changed
- New datastream mappings have explicit\_timestamp by default
- Data triggers will match path /* by default
- Expect API configuration URLs not ending with /v1
- Build Docker image with the latest nginx 1.x version
- Enable server owned, object aggregated, datastream interfaces.

### Fixed
- Handle property interfaces in Device data page.

## [0.11.0-beta.2] - 2020-01-24
### Added
- Implement group viewer in ReactJS (start switching to ReactJS).

## [0.11.0-beta.1] - 2019-01-09
### Added
- Editor only mode, a mode with an Interface editor but no Astarte connection.
- Device list page
- Warn users about deprecated object aggregated / datastream path. New object aggregated
  interfaces should use /collectioname instead.
- Auto refresh for interface, trigger and device Lists
- Group list page
- Device last sent data page

### Changed
- Migrated to Elm 0.19

## [0.10.2] - 2019-12-09
### Fixed
- Change endpoint regular expression validation to match the one used by Astarte.

## [0.10.1] - 2019-10-02

## [0.10.0] - 2019-04-16

## [0.10.0-rc.0] - 2019-04-03
### Added
- Detailed changeset errors.

### Fixed
- Minor UI fixes.

## [0.10.0-beta.3] - 2018-12-19
### Fixed
- Change recommended interface name regexp.
- Enter key press behavior: close confirm message instead of reloading page.
- Accept `/*` as a valid Data Trigger path.
- Do not show inconsistent data while showing an existing trigger.

## [0.10.0-beta.2] - 2018-10-19
### Added
- Advice user about interface names.
- Update mapping endpoint validation.
- Encode data trigger known value according to matching interface path.
- Add dockerignore file to prevent build output from being copied in the docker volume.
- Home page.

### Fixed
- Disallow interface minor to be 0 when major is also 0
- Device triggers showing as Data triggers in the trigger builder.

## [0.10.0-beta.1] - 2018-08-27
### Added
- First Astarte release.<|MERGE_RESOLUTION|>--- conflicted
+++ resolved
@@ -4,12 +4,11 @@
 The format is based on [Keep a Changelog](http://keepachangelog.com/en/1.0.0/)
 and this project adheres to [Semantic Versioning](http://semver.org/spec/v2.0.0.html).
 
-<<<<<<< HEAD
 ## [Unreleased]
 ### Added
 - Add Delete device button in Device Info Card ([#397](https://github.com/astarte-platform/astarte-dashboard/issues/397)).
 - Add Deletion in progress column for every device ([#398](https://github.com/astarte-platform/astarte-dashboard/issues/398)).
-=======
+
 ## [1.1.1] - 2023-11-15
 ### Added
 - Revalidate token when dashboard is reloaded or opened from different tab.
@@ -25,7 +24,6 @@
 ### Fixed
 - Validate parametric mappings when they overlap on the last leaf.
 ([#324](https://github.com/astarte-platform/astarte-dashboard/issues/324))
->>>>>>> b6e5eee6
 
 ## [1.1.0] - 2023-06-20
 
