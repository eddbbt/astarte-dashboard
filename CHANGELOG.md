--- conflicted
+++ resolved
@@ -4,7 +4,6 @@
 The format is based on [Keep a Changelog](http://keepachangelog.com/en/1.0.0/)
 and this project adheres to [Semantic Versioning](http://semver.org/spec/v2.0.0.html).
 
-<<<<<<< HEAD
 ## [1.0.0-beta.1] - Unreleased
 ### Added
 - Support device groups in device triggers.
@@ -39,12 +38,11 @@
 - Configuration accepts both base Astarte API URL and specific component URLs.
 - Explicit timestamp is enabled by default for all mappings when interface type is changed to
   datastream.
-=======
+
 ## [0.11.5] - Unreleased
 ### Changed
 - Enforce IncomingData triggers with /* paths and * match operator on datastream object interfaces
   (workaround to [astarte-platform/astarte#523](https://github.com/astarte-platform/astarte/issues/523)).
->>>>>>> 04e7574a
 
 ## [0.11.4] - 2021-01-26
 ### Changed
