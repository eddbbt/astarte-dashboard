--- conflicted
+++ resolved
@@ -4,9 +4,8 @@
 The format is based on [Keep a Changelog](http://keepachangelog.com/en/1.0.0/)
 and this project adheres to [Semantic Versioning](http://semver.org/spec/v2.0.0.html).
 
-<<<<<<< HEAD
 ## [Unreleased]
-=======
+
 ## [1.0.0-beta.1] - Unreleased
 ### Added
 - Support device groups in device triggers.
@@ -14,7 +13,6 @@
 
 ### Fixed
 - Fix bug which caused marking triggers as invalid on parametric endpoints containing an underscore.
->>>>>>> dbe918ef
 
 ## [1.0.0-alpha.1] - 2020-06-18
 ### Added
