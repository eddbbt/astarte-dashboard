--- conflicted
+++ resolved
@@ -4,16 +4,14 @@
 The format is based on [Keep a Changelog](http://keepachangelog.com/en/1.0.0/)
 and this project adheres to [Semantic Versioning](http://semver.org/spec/v2.0.0.html).
 
-<<<<<<< HEAD
 ## [1.3.0-dev] - Unreleased
 ### Added
 - Compute permissions from the JWT and disable unavailable UI sections, ([#416](https://github.com/astarte-platform/astarte-dashboard/issues/416)).
 - For server-owned interfaces, display a form to send data to the device, ([#417](https://github.com/astarte-platform/astarte-dashboard/issues/417)).
-=======
+
 ## [1.2.0] - 2024-07-01
 ### Changed
 - Update Astarte logo in the login page and in the sidebar.
->>>>>>> a75fbc77
 
 ## [1.2.0-rc.0] - 2024-05-28
 ### Added
