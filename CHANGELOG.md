# Changelog
All notable changes to this project will be documented in this file.

The format is based on [Keep a Changelog](http://keepachangelog.com/en/1.0.0/)
and this project adheres to [Semantic Versioning](http://semver.org/spec/v2.0.0.html).

<<<<<<< HEAD
## [1.0.0-beta.1] - Unreleased
### Added
- Support device groups in device triggers.
- Initial device introspection during device registration.
- Pipeline source visual editor.
- Search filters for devices page.

### Fixed
- Fix bug which caused marking triggers as invalid on parametric endpoints containing an underscore.
- Fix interface value page when displaying data from a parametric object datastream interface.

## [1.0.0-alpha.1] - 2020-06-18
### Added
- Device registration page.
- Add button for device credentials wipe on device page.
- Error messages when accessing pages with invalid direct URLs.
- Pairing API health check.
- Support to device metadata.
- Add support to custom headers and method for trigger HTTP actions
- Login form JWT token validation.
- Astarte Flow technology preview.
- AMQP trigger actions.
- Device error triggers.

### Changed
- Look & feel.
- Paginate device list page.
- Configuration accepts both base Astarte API URL and specific component URLs.
- Explicit timestamp is enabled by default for all mappings when interface type is changed to
  datastream.
=======
## [0.11.4] - Unreleased
### Changed
- Disable ValueChanged, ValueChangedApplied and PathCreated triggers
  on datastream interfaces
### Fixed
- Device sent bytes pie chart now showing up on Chrome browser.
>>>>>>> 1b71505b

## [0.11.3] - 2020-09-24
### Added
- Label for property unset in device live events page.

### Fixed
- Fix wrong measurement unit used for mapping expiry.

## [0.11.2] - 2020-08-14
### Fixed
- Match API labels with their corresponding status.

## [0.11.1] - 2020-05-18
### Added
- Byte multiples in device stats stable.

### Fixed
- Allow placeholders in data trigger paths
- Fix label positioning in device stats pie chart.

## [0.11.0] - 2020-04-13

## [0.11.0-rc.1] - 2020-02-26

## [0.11.0-rc.0] - 2020-01-26
### Added
- Support for data triggers matching "any interfaces".
- Group creation page.
- Device groups editing.
- API health check.
- Mapping database retention policy and TTL.
- API status and installed interfaces/triggers in Home page.
- Add button for device credential inhibit/enable.

### Changed
- New datastream mappings have explicit\_timestamp by default
- Data triggers will match path /* by default
- Expect API configuration URLs not ending with /v1
- Build Docker image with the latest nginx 1.x version
- Enable server owned, object aggregated, datastream interfaces.

### Fixed
- Handle property interfaces in Device data page.

## [0.11.0-beta.2] - 2020-01-24
### Added
- Implement group viewer in ReactJS (start switching to ReactJS).

## [0.11.0-beta.1] - 2019-01-09
### Added
- Editor only mode, a mode with an Interface editor but no Astarte connection.
- Device list page
- Warn users about deprecated object aggregated / datastream path. New object aggregated
  interfaces should use /collectioname instead.
- Auto refresh for interface, trigger and device Lists
- Group list page
- Device last sent data page

### Changed
- Migrated to Elm 0.19

## [0.10.2] - 2019-12-09
### Fixed
- Change endpoint regular expression validation to match the one used by Astarte.

## [0.10.1] - 2019-10-02

## [0.10.0] - 2019-04-16

## [0.10.0-rc.0] - 2019-04-03
### Added
- Detailed changeset errors.

### Fixed
- Minor UI fixes.

## [0.10.0-beta.3] - 2018-12-19
### Fixed
- Change recommended interface name regexp.
- Enter key press behavior: close confirm message instead of reloading page.
- Accept `/*` as a valid Data Trigger path.
- Do not show inconsistent data while showing an existing trigger.

## [0.10.0-beta.2] - 2018-10-19
### Added
- Advice user about interface names.
- Update mapping endpoint validation.
- Encode data trigger known value according to matching interface path.
- Add dockerignore file to prevent build output from being copied in the docker volume.
- Home page.

### Fixed
- Disallow interface minor to be 0 when major is also 0
- Device triggers showing as Data triggers in the trigger builder.

## [0.10.0-beta.1] - 2018-08-27
### Added
- First Astarte release.<|MERGE_RESOLUTION|>--- conflicted
+++ resolved
@@ -4,7 +4,6 @@
 The format is based on [Keep a Changelog](http://keepachangelog.com/en/1.0.0/)
 and this project adheres to [Semantic Versioning](http://semver.org/spec/v2.0.0.html).
 
-<<<<<<< HEAD
 ## [1.0.0-beta.1] - Unreleased
 ### Added
 - Support device groups in device triggers.
@@ -35,14 +34,13 @@
 - Configuration accepts both base Astarte API URL and specific component URLs.
 - Explicit timestamp is enabled by default for all mappings when interface type is changed to
   datastream.
-=======
+
 ## [0.11.4] - Unreleased
 ### Changed
 - Disable ValueChanged, ValueChangedApplied and PathCreated triggers
   on datastream interfaces
 ### Fixed
 - Device sent bytes pie chart now showing up on Chrome browser.
->>>>>>> 1b71505b
 
 ## [0.11.3] - 2020-09-24
 ### Added
