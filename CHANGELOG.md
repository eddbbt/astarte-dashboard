# Changelog
All notable changes to this project will be documented in this file.

The format is based on [Keep a Changelog](http://keepachangelog.com/en/1.0.0/)
and this project adheres to [Semantic Versioning](http://semver.org/spec/v2.0.0.html).

<<<<<<< HEAD
## [Unreleased]
### Added
- Add pagination to the device list page.
- Device registration page.
- Button for device credentials wipe.
- Error messages when accessing pages with invalid direct URLs.
- Pairing API health check.
- Device metadata view and editing.
- Add custom headers and method for trigger HTTP actions
- Login form validation.
- Astarte Flow feature preview.
- AMQP trigger actions.
- Device error triggers.

### Changed
- Layout and palette restyle.
- Configuration accepts both base Astarte API URL and specific component URLs.
- Public keys are shown using monospace fonts
- Explicit timestamp is enabled for all mappings when interface type is changed to datastream.

## [0.11.1] - Unreleased
=======
## [0.11.1] - 2020-05-18
>>>>>>> 237536b0
### Added
- Byte multiples in device stats stable.

### Fixed
- Allow placeholders in data trigger paths
- Fix label positioning in device stats pie chart.

## [0.11.0] - 2020-04-13

## [0.11.0-rc.1] - 2020-02-26

## [0.11.0-rc.0] - 2020-01-26
### Added
- Support for data triggers matching "any interfaces".
- Group creation page.
- Device groups editing.
- API health check.
- Mapping database retention policy and TTL.
- API status and installed interfaces/triggers in Home page.
- Add button for device credential inhibit/enable.

### Changed
- New datastream mappings have explicit\_timestamp by default
- Data triggers will match path /* by default
- Expect API configuration URLs not ending with /v1
- Build Docker image with the latest nginx 1.x version
- Enable server owned, object aggregated, datastream interfaces.

### Fixed
- Handle property interfaces in Device data page.

## [0.11.0-beta.2] - 2020-01-24
### Added
- Implement group viewer in ReactJS (start switching to ReactJS).

## [0.11.0-beta.1] - 2019-01-09
### Added
- Editor only mode, a mode with an Interface editor but no Astarte connection.
- Device list page
- Warn users about deprecated object aggregated / datastream path. New object aggregated
  interfaces should use /collectioname instead.
- Auto refresh for interface, trigger and device Lists
- Group list page
- Device last sent data page

### Changed
- Migrated to Elm 0.19

## [0.10.2] - 2019-12-09
### Fixed
- Change endpoint regular expression validation to match the one used by Astarte.

## [0.10.1] - 2019-10-02

## [0.10.0] - 2019-04-16

## [0.10.0-rc.0] - 2019-04-03
### Added
- Detailed changeset errors.

### Fixed
- Minor UI fixes.

## [0.10.0-beta.3] - 2018-12-19
### Fixed
- Change recommended interface name regexp.
- Enter key press behavior: close confirm message instead of reloading page.
- Accept `/*` as a valid Data Trigger path.
- Do not show inconsistent data while showing an existing trigger.

## [0.10.0-beta.2] - 2018-10-19
### Added
- Advice user about interface names.
- Update mapping endpoint validation.
- Encode data trigger known value according to matching interface path.
- Add dockerignore file to prevent build output from being copied in the docker volume.
- Home page.

### Fixed
- Disallow interface minor to be 0 when major is also 0
- Device triggers showing as Data triggers in the trigger builder.

## [0.10.0-beta.1] - 2018-08-27
### Added
- First Astarte release.<|MERGE_RESOLUTION|>--- conflicted
+++ resolved
@@ -4,7 +4,6 @@
 The format is based on [Keep a Changelog](http://keepachangelog.com/en/1.0.0/)
 and this project adheres to [Semantic Versioning](http://semver.org/spec/v2.0.0.html).
 
-<<<<<<< HEAD
 ## [Unreleased]
 ### Added
 - Add pagination to the device list page.
@@ -25,10 +24,7 @@
 - Public keys are shown using monospace fonts
 - Explicit timestamp is enabled for all mappings when interface type is changed to datastream.
 
-## [0.11.1] - Unreleased
-=======
 ## [0.11.1] - 2020-05-18
->>>>>>> 237536b0
 ### Added
 - Byte multiples in device stats stable.
 
