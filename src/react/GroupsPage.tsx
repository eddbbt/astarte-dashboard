/*
   This file is part of Astarte.

   Copyright 2020 Ispirata Srl

   Licensed under the Apache License, Version 2.0 (the "License");
   you may not use this file except in compliance with the License.
   You may obtain a copy of the License at

      http://www.apache.org/licenses/LICENSE-2.0

   Unless required by applicable law or agreed to in writing, software
   distributed under the License is distributed on an "AS IS" BASIS,
   WITHOUT WARRANTIES OR CONDITIONS OF ANY KIND, either express or implied.
   See the License for the specific language governing permissions and
   limitations under the License.
*/

import React, { useCallback } from 'react';
import { Link, useNavigate } from 'react-router-dom';
import { Button, Container, Spinner, Table } from 'react-bootstrap';
import AstarteClient from 'astarte-client';

import SingleCardPage from './ui/SingleCardPage';
import { useAlerts } from './AlertManager';
import Empty from './components/Empty';
import WaitForData from './components/WaitForData';
import useFetch from './hooks/useFetch';

interface GroupState {
  name: string;
  totalDevices: number;
  connectedDevices: number;
}

type GroupMap = Map<string, GroupState>;

type GroupsTableProps = {
  groupMap: GroupMap;
};

const GroupsTable = ({ groupMap }: GroupsTableProps) => {
  if (groupMap.size === 0) {
    return <p>No registered group</p>;
  }
  return (
    <Table responsive>
      <thead>
        <tr>
          <th>Group name</th>
          <th>Connected devices</th>
          <th>Total devices</th>
        </tr>
      </thead>
      <tbody>
        {Array.from(groupMap.values()).map((group) => {
          const encodedGroupName = encodeURIComponent(encodeURIComponent(group.name));
          return (
            <tr key={group.name}>
              <td>
                <Link to={`/groups/${encodedGroupName}`}>{group.name}</Link>
              </td>
              <td>{group.connectedDevices}</td>
              <td>{group.totalDevices}</td>
            </tr>
          );
        })}
      </tbody>
    </Table>
  );
};

interface Props {
  astarte: AstarteClient;
}

export default ({ astarte }: Props): React.ReactElement => {
  const pageAlerts = useAlerts();
  const navigate = useNavigate();

<<<<<<< HEAD
  const fetchGroups = useCallback(async (): Promise<GroupMap> => {
    pageAlerts.closeAll();
    const groupNames = await astarte.getGroupList();
    const groupMap: GroupMap = new Map();
    const fetchGroupPromises = groupNames.map((groupName) =>
      astarte
        .getDevicesInGroup({
          groupName,
          details: true,
        })
        .catch(() => {
          pageAlerts.showError(`Couldn't get the device list for group ${groupName}`);
          return null;
        }),
    );
    const groupsDevices = await Promise.all(fetchGroupPromises);
    groupNames.forEach((groupName, index) => {
      const groupDevices = groupsDevices[index];
      if (groupDevices) {
        groupMap.set(groupName, {
          name: groupName,
          totalDevices: groupDevices.length,
          connectedDevices: groupDevices.filter((device) => device.isConnected).length,
        });
=======
  useEffect(() => {
    const handleDeviceList = (groupName: string, devices: AstarteDevice[]) => {
      setGroups((groupMap: GroupMap | null) => {
        const newGroupMap = groupMap ? new Map(groupMap) : new Map();
        const newGroupState = newGroupMap.get(groupName);
        newGroupState.loading = false;
        newGroupState.totalDevices = devices.length;
        const connectedDevices = devices.filter((device) => device.isConnected);
        newGroupState.connectedDevices = connectedDevices.length;
        newGroupMap.set(groupName, newGroupState);
        return newGroupMap;
      });
    };
    const handleGroupsRequest = (groupNames: string[]) => {
      const groupMap: GroupMap = groupNames.reduce((acc, groupName) => {
        acc.set(groupName, { name: groupName, loading: true });
        return acc;
      }, new Map());
      setGroups(groupMap);
      setPhase('ok');
      groupMap.forEach((groupState, groupName) => {
        astarte
          .getDevicesInGroup({
            groupName,
            details: true,
          })
          .then((devices) => handleDeviceList(groupName, devices))
          .catch(() => {
            pageAlerts.showError(`Couldn't get the device list for group ${groupName}`);
          });
      });
    };
    const handleGroupsError = () => {
      setPhase('err');
    };
    astarte.getGroupList().then(handleGroupsRequest).catch(handleGroupsError);
  }, [astarte, setGroups, setPhase]);

  let innerHTML;

  switch (phase) {
    case 'ok':
      const groupMap = groups as GroupMap;
      if (groupMap.size === 0) {
        innerHTML = <p>No registered group</p>;
      } else {
        innerHTML = (
          <Table responsive>
            <thead>
              <tr>
                <th>Group name</th>
                <th>Connected devices</th>
                <th>Total devices</th>
              </tr>
            </thead>
            <tbody>
              {Array.from(groupMap.values()).map((group) => {
                const encodedGroupName = encodeURIComponent(encodeURIComponent(group.name));
                return (
                  <tr key={group.name}>
                    <td>
                      <Link to={`/groups/${encodedGroupName}/edit`}>{group.name}</Link>
                    </td>
                    <td>{group.connectedDevices}</td>
                    <td>{group.totalDevices}</td>
                  </tr>
                );
              })}
            </tbody>
          </Table>
        );
>>>>>>> 8f4350b8
      }
    });
    return groupMap;
  }, [astarte, pageAlerts.closeAll, pageAlerts.showError]);

  const groupsFetcher = useFetch(fetchGroups);

  return (
    <SingleCardPage title="Groups">
      <pageAlerts.Alerts />
      <WaitForData
        data={groupsFetcher.value}
        status={groupsFetcher.status}
        fallback={
          <Container fluid className="text-center">
            <Spinner animation="border" role="status" />
          </Container>
        }
        errorFallback={<Empty title="Couldn't load groups" onRetry={groupsFetcher.refresh} />}
      >
        {(groupMap) => <GroupsTable groupMap={groupMap} />}
      </WaitForData>
      <Button
        variant="primary"
        onClick={() => {
          navigate('/groups/new');
        }}
      >
        Create new group
      </Button>
    </SingleCardPage>
  );
};<|MERGE_RESOLUTION|>--- conflicted
+++ resolved
@@ -58,7 +58,7 @@
           return (
             <tr key={group.name}>
               <td>
-                <Link to={`/groups/${encodedGroupName}`}>{group.name}</Link>
+                <Link to={`/groups/${encodedGroupName}/edit`}>{group.name}</Link>
               </td>
               <td>{group.connectedDevices}</td>
               <td>{group.totalDevices}</td>
@@ -78,7 +78,6 @@
   const pageAlerts = useAlerts();
   const navigate = useNavigate();
 
-<<<<<<< HEAD
   const fetchGroups = useCallback(async (): Promise<GroupMap> => {
     pageAlerts.closeAll();
     const groupNames = await astarte.getGroupList();
@@ -103,79 +102,6 @@
           totalDevices: groupDevices.length,
           connectedDevices: groupDevices.filter((device) => device.isConnected).length,
         });
-=======
-  useEffect(() => {
-    const handleDeviceList = (groupName: string, devices: AstarteDevice[]) => {
-      setGroups((groupMap: GroupMap | null) => {
-        const newGroupMap = groupMap ? new Map(groupMap) : new Map();
-        const newGroupState = newGroupMap.get(groupName);
-        newGroupState.loading = false;
-        newGroupState.totalDevices = devices.length;
-        const connectedDevices = devices.filter((device) => device.isConnected);
-        newGroupState.connectedDevices = connectedDevices.length;
-        newGroupMap.set(groupName, newGroupState);
-        return newGroupMap;
-      });
-    };
-    const handleGroupsRequest = (groupNames: string[]) => {
-      const groupMap: GroupMap = groupNames.reduce((acc, groupName) => {
-        acc.set(groupName, { name: groupName, loading: true });
-        return acc;
-      }, new Map());
-      setGroups(groupMap);
-      setPhase('ok');
-      groupMap.forEach((groupState, groupName) => {
-        astarte
-          .getDevicesInGroup({
-            groupName,
-            details: true,
-          })
-          .then((devices) => handleDeviceList(groupName, devices))
-          .catch(() => {
-            pageAlerts.showError(`Couldn't get the device list for group ${groupName}`);
-          });
-      });
-    };
-    const handleGroupsError = () => {
-      setPhase('err');
-    };
-    astarte.getGroupList().then(handleGroupsRequest).catch(handleGroupsError);
-  }, [astarte, setGroups, setPhase]);
-
-  let innerHTML;
-
-  switch (phase) {
-    case 'ok':
-      const groupMap = groups as GroupMap;
-      if (groupMap.size === 0) {
-        innerHTML = <p>No registered group</p>;
-      } else {
-        innerHTML = (
-          <Table responsive>
-            <thead>
-              <tr>
-                <th>Group name</th>
-                <th>Connected devices</th>
-                <th>Total devices</th>
-              </tr>
-            </thead>
-            <tbody>
-              {Array.from(groupMap.values()).map((group) => {
-                const encodedGroupName = encodeURIComponent(encodeURIComponent(group.name));
-                return (
-                  <tr key={group.name}>
-                    <td>
-                      <Link to={`/groups/${encodedGroupName}/edit`}>{group.name}</Link>
-                    </td>
-                    <td>{group.connectedDevices}</td>
-                    <td>{group.totalDevices}</td>
-                  </tr>
-                );
-              })}
-            </tbody>
-          </Table>
-        );
->>>>>>> 8f4350b8
       }
     });
     return groupMap;
